--- conflicted
+++ resolved
@@ -118,17 +118,6 @@
       shell: bash -eo pipefail -l {0}
       run: |
         nvm install --default ${{ matrix.node-version }}
-<<<<<<< HEAD
-=======
-        if [[ "${{ matrix.node-version }}" == 0.* && "$(cut -d. -f2 <<< "${{ matrix.node-version }}")" -lt 10 ]]; then
-          nvm install --alias=npm 0.10
-          nvm use ${{ matrix.node-version }}
-          sed -i '1s;^.*$;'"$(printf '#!%q' "$(nvm which npm)")"';' "$(readlink -f "$(which npm)")"
-          npm config set strict-ssl false
-          npm install -g --prefix "$(which node)/../.." npm@1.2.8000
-          sed -i '1s;^.*$;'"$(printf '#!%q' "$(nvm which npm)")"';' "$(readlink -f "$(which npm)")"
-        fi
->>>>>>> ee91374e
         dirname "$(nvm which ${{ matrix.node-version }})" >> "$GITHUB_PATH"
 
     - name: Configure npm
