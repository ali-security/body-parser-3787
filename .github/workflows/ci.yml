name: ci
on:
  push:
    branches:
<<<<<<< HEAD
      - master
      - '2.x'
    paths-ignore:
      - '*.md'
  pull_request:
    paths-ignore:
      - '*.md'
=======
    - master
  pull_request:
>>>>>>> 17529513

jobs:
  test:
    runs-on: ubuntu-latest
    strategy:
      matrix:
        name:
        - Node.js 18.x
<<<<<<< HEAD
        - Node.js 20.x
        - Node.js 22.x

        include:
        - name: Node.js 18.x
          node-version: "18"

        - name: Node.js 20.x
          node-version: "20"

        - name: Node.js 22.x
          node-version: "22"
=======
        - Node.js 19.x
        - Node.js 20.x
        - Node.js 21.x
        - Node.js 22.x

        include:
        - name: Node.js 0.8
          node-version: "0.8"
          npm-i: mocha@2.5.3 supertest@1.1.0
          npm-rm: nyc

        - name: Node.js 0.10
          node-version: "0.10"
          npm-i: mocha@3.5.3 nyc@10.3.2 supertest@2.0.0

        - name: Node.js 0.12
          node-version: "0.12"
          npm-i: mocha@3.5.3 nyc@10.3.2 supertest@2.0.0

        - name: io.js 1.x
          node-version: "1"
          npm-i: mocha@3.5.3 nyc@10.3.2 supertest@2.0.0

        - name: io.js 2.x
          node-version: "2"
          npm-i: mocha@3.5.3 nyc@10.3.2 supertest@2.0.0

        - name: io.js 3.x
          node-version: "3"
          npm-i: mocha@3.5.3 nyc@10.3.2 supertest@2.0.0

        - name: Node.js 4.x
          node-version: "4"
          npm-i: mocha@5.2.0 nyc@11.9.0 supertest@3.4.2

        - name: Node.js 5.x
          node-version: "5"
          npm-i: mocha@5.2.0 nyc@11.9.0 supertest@3.4.2

        - name: Node.js 6.x
          node-version: "6"
          npm-i: mocha@6.2.2 nyc@14.1.1 supertest@6.1.6

        - name: Node.js 7.x
          node-version: "7"
          npm-i: mocha@6.2.2 nyc@14.1.1 supertest@6.1.6

        - name: Node.js 8.x
          node-version: "8"
          npm-i: mocha@7.2.0 nyc@14.1.1

        - name: Node.js 9.x
          node-version: "9"
          npm-i: mocha@7.2.0 nyc@14.1.1

        - name: Node.js 10.x
          node-version: "10"
          npm-i: mocha@8.4.0

        - name: Node.js 11.x
          node-version: "11"
          npm-i: mocha@8.4.0

        - name: Node.js 12.x
          node-version: "12"
          npm-i: mocha@9.2.2

        - name: Node.js 13.x
          node-version: "13"
          npm-i: mocha@9.2.2

        - name: Node.js 14.x
          node-version: "14"

        - name: Node.js 15.x
          node-version: "15"

        - name: Node.js 16.x
          node-version: "16"

        - name: Node.js 17.x
          node-version: "17"

        - name: Node.js 18.x
          node-version: "18"

        - name: Node.js 19.x
          node-version: "19"

        - name: Node.js 20.x
          node-version: "20"

        - name: Node.js 21.x
          node-version: "21"

        - name: Node.js 22.x
          node-version: "22.4.1"
>>>>>>> 17529513

    steps:
    - uses: actions/checkout@v4

    - name: Install Node.js ${{ matrix.node-version }}
      shell: bash -eo pipefail -l {0}
      run: |
        nvm install --default ${{ matrix.node-version }}
        dirname "$(nvm which ${{ matrix.node-version }})" >> "$GITHUB_PATH"

    - name: Configure npm
      run: |
        if [[ "$(npm config get package-lock)" == "true" ]]; then
          npm config set package-lock false
        else
          npm config set shrinkwrap false
        fi

    - name: Install Node.js dependencies
      run: npm install

    - name: List environment
      id: list_env
      shell: bash
      run: |
        echo "node@$(node -v)"
        echo "npm@$(npm -v)"
        npm -s ls ||:
        (npm -s ls --depth=0 ||:) | awk -F'[ @]' 'NR>1 && $2 { print $2 "=" $3 }' >> "$GITHUB_OUTPUT"

    - name: Run tests
      shell: bash
      run: |
        npm run test-ci
        cp coverage/lcov.info "coverage/${{ matrix.name }}.lcov"

    - name: Lint code
      if: steps.list_env.outputs.eslint != ''
      run: npm run lint

    - name: Collect code coverage
      run: |
        if [[ -d ./coverage ]]; then
          mv ./coverage "./${{ matrix.name }}"
          mkdir ./coverage
          mv "./${{ matrix.name }}" "./coverage/${{ matrix.name }}"
        fi

    - name: Upload code coverage
      uses: actions/upload-artifact@v3
      with:
        name: coverage
        path: ./coverage
        retention-days: 1

  coverage:
    needs: test
    runs-on: ubuntu-latest
    steps:
    - uses: actions/checkout@v4

    - name: Install lcov
      shell: bash
      run: sudo apt-get -y install lcov

    - name: Collect coverage reports
      uses: actions/download-artifact@v3
      with:
        name: coverage
        path: ./coverage

    - name: Merge coverage reports
      shell: bash
      run: find ./coverage -name lcov.info -exec printf '-a %q\n' {} \; | xargs lcov -o ./coverage/lcov.info

    - name: Upload coverage report
      uses: coverallsapp/github-action@master
      with:
        github-token: ${{ secrets.GITHUB_TOKEN }}<|MERGE_RESOLUTION|>--- conflicted
+++ resolved
@@ -2,7 +2,6 @@
 on:
   push:
     branches:
-<<<<<<< HEAD
       - master
       - '2.x'
     paths-ignore:
@@ -10,10 +9,6 @@
   pull_request:
     paths-ignore:
       - '*.md'
-=======
-    - master
-  pull_request:
->>>>>>> 17529513
 
 jobs:
   test:
@@ -22,7 +17,6 @@
       matrix:
         name:
         - Node.js 18.x
-<<<<<<< HEAD
         - Node.js 20.x
         - Node.js 22.x
 
@@ -35,105 +29,6 @@
 
         - name: Node.js 22.x
           node-version: "22"
-=======
-        - Node.js 19.x
-        - Node.js 20.x
-        - Node.js 21.x
-        - Node.js 22.x
-
-        include:
-        - name: Node.js 0.8
-          node-version: "0.8"
-          npm-i: mocha@2.5.3 supertest@1.1.0
-          npm-rm: nyc
-
-        - name: Node.js 0.10
-          node-version: "0.10"
-          npm-i: mocha@3.5.3 nyc@10.3.2 supertest@2.0.0
-
-        - name: Node.js 0.12
-          node-version: "0.12"
-          npm-i: mocha@3.5.3 nyc@10.3.2 supertest@2.0.0
-
-        - name: io.js 1.x
-          node-version: "1"
-          npm-i: mocha@3.5.3 nyc@10.3.2 supertest@2.0.0
-
-        - name: io.js 2.x
-          node-version: "2"
-          npm-i: mocha@3.5.3 nyc@10.3.2 supertest@2.0.0
-
-        - name: io.js 3.x
-          node-version: "3"
-          npm-i: mocha@3.5.3 nyc@10.3.2 supertest@2.0.0
-
-        - name: Node.js 4.x
-          node-version: "4"
-          npm-i: mocha@5.2.0 nyc@11.9.0 supertest@3.4.2
-
-        - name: Node.js 5.x
-          node-version: "5"
-          npm-i: mocha@5.2.0 nyc@11.9.0 supertest@3.4.2
-
-        - name: Node.js 6.x
-          node-version: "6"
-          npm-i: mocha@6.2.2 nyc@14.1.1 supertest@6.1.6
-
-        - name: Node.js 7.x
-          node-version: "7"
-          npm-i: mocha@6.2.2 nyc@14.1.1 supertest@6.1.6
-
-        - name: Node.js 8.x
-          node-version: "8"
-          npm-i: mocha@7.2.0 nyc@14.1.1
-
-        - name: Node.js 9.x
-          node-version: "9"
-          npm-i: mocha@7.2.0 nyc@14.1.1
-
-        - name: Node.js 10.x
-          node-version: "10"
-          npm-i: mocha@8.4.0
-
-        - name: Node.js 11.x
-          node-version: "11"
-          npm-i: mocha@8.4.0
-
-        - name: Node.js 12.x
-          node-version: "12"
-          npm-i: mocha@9.2.2
-
-        - name: Node.js 13.x
-          node-version: "13"
-          npm-i: mocha@9.2.2
-
-        - name: Node.js 14.x
-          node-version: "14"
-
-        - name: Node.js 15.x
-          node-version: "15"
-
-        - name: Node.js 16.x
-          node-version: "16"
-
-        - name: Node.js 17.x
-          node-version: "17"
-
-        - name: Node.js 18.x
-          node-version: "18"
-
-        - name: Node.js 19.x
-          node-version: "19"
-
-        - name: Node.js 20.x
-          node-version: "20"
-
-        - name: Node.js 21.x
-          node-version: "21"
-
-        - name: Node.js 22.x
-          node-version: "22.4.1"
->>>>>>> 17529513
 
     steps:
     - uses: actions/checkout@v4
