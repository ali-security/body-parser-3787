
var assert = require('assert')
var asyncHooks = tryRequire('async_hooks')
var Buffer = require('safe-buffer').Buffer
var http = require('http')
var request = require('supertest')

var bodyParser = require('..')

var describeAsyncHooks = typeof asyncHooks.AsyncLocalStorage === 'function'
  ? describe
  : describe.skip

describe('bodyParser.text()', function () {
  before(function () {
    this.server = createServer()
  })

  it('should parse text/plain', function (done) {
    request(this.server)
      .post('/')
      .set('Content-Type', 'text/plain')
      .send('user is tobi')
      .expect(200, '"user is tobi"', done)
  })

  it('should 400 when invalid content-length', function (done) {
    var textParser = bodyParser.text()
    var server = createServer(function (req, res, next) {
      req.headers['content-length'] = '20' // bad length
      textParser(req, res, next)
    })

    request(server)
      .post('/')
      .set('Content-Type', 'text/plain')
      .send('user')
      .expect(400, /content length/, done)
  })

  it('should handle Content-Length: 0', function (done) {
    request(createServer({ limit: '1kb' }))
      .post('/')
      .set('Content-Type', 'text/plain')
      .set('Content-Length', '0')
      .expect(200, '""', done)
  })

  it('should handle empty message-body', function (done) {
    request(createServer({ limit: '1kb' }))
      .post('/')
      .set('Content-Type', 'text/plain')
      .set('Transfer-Encoding', 'chunked')
      .send('')
      .expect(200, '""', done)
  })

  it('should 500 if stream not readable', function (done) {
    var textParser = bodyParser.text()
    var server = createServer(function (req, res, next) {
      req.on('end', function () {
        textParser(req, res, next)
      })
      req.resume()
    })

    request(server)
      .post('/')
      .set('Content-Type', 'text/plain')
      .send('user is tobi')
      .expect(500, '[stream.not.readable] stream is not readable', done)
  })

  it('should handle duplicated middleware', function (done) {
    var textParser = bodyParser.text()
    var server = createServer(function (req, res, next) {
      textParser(req, res, function (err) {
        if (err) return next(err)
        textParser(req, res, next)
      })
    })

    request(server)
      .post('/')
      .set('Content-Type', 'text/plain')
      .send('user is tobi')
      .expect(200, '"user is tobi"', done)
  })

  describe('with defaultCharset option', function () {
    it('should change default charset', function (done) {
      var server = createServer({ defaultCharset: 'koi8-r' })
      var test = request(server).post('/')
      test.set('Content-Type', 'text/plain')
      test.write(Buffer.from('6e616d6520697320cec5d4', 'hex'))
      test.expect(200, '"name is нет"', done)
    })

    it('should honor content-type charset', function (done) {
      var server = createServer({ defaultCharset: 'koi8-r' })
      var test = request(server).post('/')
      test.set('Content-Type', 'text/plain; charset=utf-8')
      test.write(Buffer.from('6e616d6520697320e8aeba', 'hex'))
      test.expect(200, '"name is 论"', done)
    })
  })

  describe('with limit option', function () {
    it('should 413 when over limit with Content-Length', function (done) {
      var buf = Buffer.alloc(1028, '.')
      request(createServer({ limit: '1kb' }))
        .post('/')
        .set('Content-Type', 'text/plain')
        .set('Content-Length', '1028')
        .send(buf.toString())
        .expect(413, done)
    })

    it('should 413 when over limit with chunked encoding', function (done) {
      var buf = Buffer.alloc(1028, '.')
      var server = createServer({ limit: '1kb' })
      var test = request(server).post('/')
      test.set('Content-Type', 'text/plain')
      test.set('Transfer-Encoding', 'chunked')
      test.write(buf.toString())
      test.expect(413, done)
    })

    it('should 413 when inflated body over limit', function (done) {
      var server = createServer({ limit: '1kb' })
      var test = request(server).post('/')
      test.set('Content-Encoding', 'gzip')
      test.set('Content-Type', 'text/plain')
      test.write(Buffer.from('1f8b080000000000000ad3d31b05a360148c64000087e5a14704040000', 'hex'))
      test.expect(413, done)
    })

    it('should accept number of bytes', function (done) {
      var buf = Buffer.alloc(1028, '.')
      request(createServer({ limit: 1024 }))
        .post('/')
        .set('Content-Type', 'text/plain')
        .send(buf.toString())
        .expect(413, done)
    })

    it('should not change when options altered', function (done) {
      var buf = Buffer.alloc(1028, '.')
      var options = { limit: '1kb' }
      var server = createServer(options)

      options.limit = '100kb'

      request(server)
        .post('/')
        .set('Content-Type', 'text/plain')
        .send(buf.toString())
        .expect(413, done)
    })

    it('should not hang response', function (done) {
      var buf = Buffer.alloc(10240, '.')
      var server = createServer({ limit: '8kb' })
      var test = request(server).post('/')
      test.set('Content-Type', 'text/plain')
      test.write(buf)
      test.write(buf)
      test.write(buf)
      test.expect(413, done)
    })

    it('should not error when inflating', function (done) {
      var server = createServer({ limit: '1kb' })
      var test = request(server).post('/')
      test.set('Content-Encoding', 'gzip')
      test.set('Content-Type', 'text/plain')
      test.write(Buffer.from('1f8b080000000000000ad3d31b05a360148c64000087e5a1470404', 'hex'))
      setTimeout(function () {
        test.expect(413, done)
      }, 100)
    })
  })

  describe('with inflate option', function () {
    describe('when false', function () {
      before(function () {
        this.server = createServer({ inflate: false })
      })

      it('should not accept content-encoding', function (done) {
        var test = request(this.server).post('/')
        test.set('Content-Encoding', 'gzip')
        test.set('Content-Type', 'text/plain')
        test.write(Buffer.from('1f8b080000000000000bcb4bcc4d55c82c5678b16e170072b3e0200b000000', 'hex'))
        test.expect(415, '[encoding.unsupported] content encoding unsupported', done)
      })
    })

    describe('when true', function () {
      before(function () {
        this.server = createServer({ inflate: true })
      })

      it('should accept content-encoding', function (done) {
        var test = request(this.server).post('/')
        test.set('Content-Encoding', 'gzip')
        test.set('Content-Type', 'text/plain')
        test.write(Buffer.from('1f8b080000000000000bcb4bcc4d55c82c5678b16e170072b3e0200b000000', 'hex'))
        test.expect(200, '"name is 论"', done)
      })
    })
  })

  describe('with type option', function () {
    describe('when "text/html"', function () {
      before(function () {
        this.server = createServer({ type: 'text/html' })
      })

      it('should parse for custom type', function (done) {
        request(this.server)
          .post('/')
          .set('Content-Type', 'text/html')
          .send('<b>tobi</b>')
          .expect(200, '"<b>tobi</b>"', done)
      })

      it('should ignore standard type', function (done) {
        request(this.server)
          .post('/')
          .set('Content-Type', 'text/plain')
          .send('user is tobi')
          .expect(200, 'undefined', done)
      })
    })

    describe('when ["text/html", "text/plain"]', function () {
      before(function () {
        this.server = createServer({ type: ['text/html', 'text/plain'] })
      })

      it('should parse "text/html"', function (done) {
        request(this.server)
          .post('/')
          .set('Content-Type', 'text/html')
          .send('<b>tobi</b>')
          .expect(200, '"<b>tobi</b>"', done)
      })

      it('should parse "text/plain"', function (done) {
        request(this.server)
          .post('/')
          .set('Content-Type', 'text/plain')
          .send('tobi')
          .expect(200, '"tobi"', done)
      })

      it('should ignore "text/xml"', function (done) {
        request(this.server)
          .post('/')
          .set('Content-Type', 'text/xml')
          .send('<user>tobi</user>')
          .expect(200, 'undefined', done)
      })
    })

    describe('when a function', function () {
      it('should parse when truthy value returned', function (done) {
        var server = createServer({ type: accept })

        function accept (req) {
          return req.headers['content-type'] === 'text/vnd.something'
        }

        request(server)
          .post('/')
          .set('Content-Type', 'text/vnd.something')
          .send('user is tobi')
          .expect(200, '"user is tobi"', done)
      })

      it('should work without content-type', function (done) {
        var server = createServer({ type: accept })

        function accept (req) {
          return true
        }

        var test = request(server).post('/')
        test.write('user is tobi')
        test.expect(200, '"user is tobi"', done)
      })

      it('should not invoke without a body', function (done) {
        var server = createServer({ type: accept })

        function accept (req) {
          throw new Error('oops!')
        }

        request(server)
          .get('/')
          .expect(200, done)
      })
    })
  })

  describe('with verify option', function () {
    it('should assert value is function', function () {
      assert.throws(createServer.bind(null, { verify: 'lol' }),
        /TypeError: option verify must be function/)
    })

    it('should error from verify', function (done) {
      var server = createServer({
        verify: function (req, res, buf) {
          if (buf[0] === 0x20) throw new Error('no leading space')
        }
      })

      request(server)
        .post('/')
        .set('Content-Type', 'text/plain')
        .send(' user is tobi')
        .expect(403, '[entity.verify.failed] no leading space', done)
    })

    it('should allow custom codes', function (done) {
      var server = createServer({
        verify: function (req, res, buf) {
          if (buf[0] !== 0x20) return
          var err = new Error('no leading space')
          err.status = 400
          throw err
        }
      })

      request(server)
        .post('/')
        .set('Content-Type', 'text/plain')
        .send(' user is tobi')
        .expect(400, '[entity.verify.failed] no leading space', done)
    })

    it('should allow pass-through', function (done) {
      var server = createServer({
        verify: function (req, res, buf) {
          if (buf[0] === 0x20) throw new Error('no leading space')
        }
      })

      request(server)
        .post('/')
        .set('Content-Type', 'text/plain')
        .send('user is tobi')
        .expect(200, '"user is tobi"', done)
    })

    it('should 415 on unknown charset prior to verify', function (done) {
      var server = createServer({
        verify: function (req, res, buf) {
          throw new Error('unexpected verify call')
        }
      })

      var test = request(server).post('/')
      test.set('Content-Type', 'text/plain; charset=x-bogus')
      test.write(Buffer.from('00000000', 'hex'))
      test.expect(415, '[charset.unsupported] unsupported charset "X-BOGUS"', done)
    })
  })

  describeAsyncHooks('async local storage', function () {
    before(function () {
      var textParser = bodyParser.text()
      var store = { foo: 'bar' }

      this.server = createServer(function (req, res, next) {
        var asyncLocalStorage = new asyncHooks.AsyncLocalStorage()

        asyncLocalStorage.run(store, function () {
          textParser(req, res, function (err) {
            var local = asyncLocalStorage.getStore()

            if (local) {
              res.setHeader('x-store-foo', String(local.foo))
            }

            next(err)
          })
        })
      })
    })

    it('should presist store', function (done) {
      request(this.server)
        .post('/')
        .set('Content-Type', 'text/plain')
        .send('user is tobi')
        .expect(200)
        .expect('x-store-foo', 'bar')
        .expect('"user is tobi"')
        .end(done)
    })

    it('should presist store when unmatched content-type', function (done) {
      request(this.server)
        .post('/')
        .set('Content-Type', 'application/fizzbuzz')
        .send('buzz')
        .expect(200)
        .expect('x-store-foo', 'bar')
        .expect('{}')
        .end(done)
    })

    it('should presist store when inflated', function (done) {
      var test = request(this.server).post('/')
      test.set('Content-Encoding', 'gzip')
      test.set('Content-Type', 'text/plain')
      test.write(Buffer.from('1f8b080000000000000bcb4bcc4d55c82c5678b16e170072b3e0200b000000', 'hex'))
      test.expect(200)
      test.expect('x-store-foo', 'bar')
      test.expect('"name is 论"')
      test.end(done)
    })

    it('should presist store when inflate error', function (done) {
      var test = request(this.server).post('/')
      test.set('Content-Encoding', 'gzip')
      test.set('Content-Type', 'text/plain')
      test.write(Buffer.from('1f8b080000000000000bcb4bcc4d55c82c5678b16e170072b3e0200b0000', 'hex'))
      test.expect(400)
      test.expect('x-store-foo', 'bar')
      test.end(done)
    })

    it('should presist store when limit exceeded', function (done) {
      request(this.server)
        .post('/')
        .set('Content-Type', 'text/plain')
        .send('user is ' + Buffer.alloc(1024 * 100, '.').toString())
        .expect(413)
        .expect('x-store-foo', 'bar')
        .end(done)
    })
  })

  describe('charset', function () {
    before(function () {
      this.server = createServer()
    })

    it('should parse utf-8', function (done) {
      var test = request(this.server).post('/')
      test.set('Content-Type', 'text/plain; charset=utf-8')
      test.write(Buffer.from('6e616d6520697320e8aeba', 'hex'))
      test.expect(200, '"name is 论"', done)
    })

    it('should parse codepage charsets', function (done) {
      var test = request(this.server).post('/')
      test.set('Content-Type', 'text/plain; charset=koi8-r')
      test.write(Buffer.from('6e616d6520697320cec5d4', 'hex'))
      test.expect(200, '"name is нет"', done)
    })

    it('should parse when content-length != char length', function (done) {
      var test = request(this.server).post('/')
      test.set('Content-Type', 'text/plain; charset=utf-8')
      test.set('Content-Length', '11')
      test.write(Buffer.from('6e616d6520697320e8aeba', 'hex'))
      test.expect(200, '"name is 论"', done)
    })

    it('should default to utf-8', function (done) {
      var test = request(this.server).post('/')
      test.set('Content-Type', 'text/plain')
      test.write(Buffer.from('6e616d6520697320e8aeba', 'hex'))
      test.expect(200, '"name is 论"', done)
    })

    it('should 415 on unknown charset', function (done) {
      var test = request(this.server).post('/')
      test.set('Content-Type', 'text/plain; charset=x-bogus')
      test.write(Buffer.from('00000000', 'hex'))
      test.expect(415, '[charset.unsupported] unsupported charset "X-BOGUS"', done)
    })
  })

  describe('encoding', function () {
    before(function () {
      this.server = createServer({ limit: '10kb' })
    })

    it('should parse without encoding', function (done) {
      var test = request(this.server).post('/')
      test.set('Content-Type', 'text/plain')
      test.write(Buffer.from('6e616d6520697320e8aeba', 'hex'))
      test.expect(200, '"name is 论"', done)
    })

    it('should support identity encoding', function (done) {
      var test = request(this.server).post('/')
      test.set('Content-Encoding', 'identity')
      test.set('Content-Type', 'text/plain')
      test.write(Buffer.from('6e616d6520697320e8aeba', 'hex'))
      test.expect(200, '"name is 论"', done)
    })

    it('should support gzip encoding', function (done) {
      var test = request(this.server).post('/')
      test.set('Content-Encoding', 'gzip')
      test.set('Content-Type', 'text/plain')
      test.write(Buffer.from('1f8b080000000000000bcb4bcc4d55c82c5678b16e170072b3e0200b000000', 'hex'))
      test.expect(200, '"name is 论"', done)
    })

    it('should support deflate encoding', function (done) {
      var test = request(this.server).post('/')
      test.set('Content-Encoding', 'deflate')
      test.set('Content-Type', 'text/plain')
      test.write(Buffer.from('789ccb4bcc4d55c82c5678b16e17001a6f050e', 'hex'))
      test.expect(200, '"name is 论"', done)
    })

    it('should be case-insensitive', function (done) {
      var test = request(this.server).post('/')
      test.set('Content-Encoding', 'GZIP')
      test.set('Content-Type', 'text/plain')
      test.write(Buffer.from('1f8b080000000000000bcb4bcc4d55c82c5678b16e170072b3e0200b000000', 'hex'))
      test.expect(200, '"name is 论"', done)
    })

    it('should 415 on unknown encoding', function (done) {
      var test = request(this.server).post('/')
      test.set('Content-Encoding', 'nulls')
      test.set('Content-Type', 'text/plain')
      test.write(Buffer.from('000000000000', 'hex'))
      test.expect(415, '[encoding.unsupported] unsupported content encoding "nulls"', done)
    })
  })
})

function createServer (opts) {
  var _bodyParser = typeof opts !== 'function'
    ? bodyParser.text(opts)
    : opts

  return http.createServer(function (req, res) {
    _bodyParser(req, res, function (err) {
      res.statusCode = err ? (err.status || 500) : 200
<<<<<<< HEAD
      res.end(err ? err.message : (JSON.stringify(req.body) || typeof req.body))
=======
      res.end(err ? ('[' + err.type + '] ' + err.message) : JSON.stringify(req.body))
>>>>>>> ee91374e
    })
  })
}

function tryRequire (name) {
  try {
    return require(name)
  } catch (e) {
    return {}
  }
}<|MERGE_RESOLUTION|>--- conflicted
+++ resolved
@@ -55,7 +55,7 @@
       .expect(200, '""', done)
   })
 
-  it('should 500 if stream not readable', function (done) {
+  it('should handle consumed stream', function (done) {
     var textParser = bodyParser.text()
     var server = createServer(function (req, res, next) {
       req.on('end', function () {
@@ -68,7 +68,7 @@
       .post('/')
       .set('Content-Type', 'text/plain')
       .send('user is tobi')
-      .expect(500, '[stream.not.readable] stream is not readable', done)
+      .expect(200, 'undefined', done)
   })
 
   it('should handle duplicated middleware', function (done) {
@@ -410,7 +410,7 @@
         .send('buzz')
         .expect(200)
         .expect('x-store-foo', 'bar')
-        .expect('{}')
+        .expect('undefined')
         .end(done)
     })
 
@@ -550,11 +550,10 @@
   return http.createServer(function (req, res) {
     _bodyParser(req, res, function (err) {
       res.statusCode = err ? (err.status || 500) : 200
-<<<<<<< HEAD
-      res.end(err ? err.message : (JSON.stringify(req.body) || typeof req.body))
-=======
-      res.end(err ? ('[' + err.type + '] ' + err.message) : JSON.stringify(req.body))
->>>>>>> ee91374e
+      res.end(err
+        ? ('[' + err.type + '] ' + err.message)
+        : (JSON.stringify(req.body) || typeof req.body)
+      )
     })
   })
 }
